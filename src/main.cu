--- conflicted
+++ resolved
@@ -174,9 +174,6 @@
 
         // Loss Computations
         auto l1l = gaussian_splatting::l1_loss(image, gt_image);
-<<<<<<< HEAD
-        auto loss = (1.f - optimParams.lambda_dssim) * l1l + optimParams.lambda_dssim * (1.f - gaussian_splatting::ssim(image, gt_image));
-=======
         auto ssim_loss = gaussian_splatting::ssim(image, gt_image, conv_window, window_size, channel);
         auto loss = (1.f - optimParams.lambda_dssim) * l1l + optimParams.lambda_dssim * (1.f - ssim_loss);
 
@@ -209,7 +206,6 @@
             last_status_len = curlen;
         }
 
->>>>>>> 28909d57
         if (optimParams.early_stopping) {
             avg_converging_rate = loss_monitor.Update(loss.item<float>());
         }
