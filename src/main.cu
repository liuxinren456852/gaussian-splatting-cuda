#include "debug_utils.cuh"
#include "gaussian.cuh"
#include "loss_monitor.cuh"
#include "loss_utils.cuh"
#include "parameters.cuh"
#include "render_utils.cuh"
#include "scene.cuh"
#include <args.hxx>
#include <filesystem>
#include <fstream>
#include <iostream>
#include <random>
#include <torch/torch.h>

void Write_model_parameters_to_file(const ModelParameters& params) {
    std::filesystem::path outputPath = params.output_path;
    std::filesystem::create_directories(outputPath); // Make sure the directory exists

    std::ofstream cfg_log_f(outputPath / "cfg_args");
    if (!cfg_log_f.is_open()) {
        std::cerr << "Failed to open file for writing!" << std::endl;
        return;
    }

    // Write the parameters in the desired format
    cfg_log_f << "Namespace(";
    cfg_log_f << "eval=" << (params.eval ? "True" : "False") << ", ";
    cfg_log_f << "images='" << params.images << "', ";
    cfg_log_f << "model_path='" << params.output_path.string() << "', ";
    cfg_log_f << "resolution=" << params.resolution << ", ";
    cfg_log_f << "sh_degree=" << params.sh_degree << ", ";
    cfg_log_f << "source_path='" << params.source_path.string() << "', ";
    cfg_log_f << "white_background=" << (params.white_background ? "True" : "False") << ")";
    cfg_log_f.close();

    std::cout << "Output folder: " << params.output_path.string() << std::endl;
}

std::vector<int> get_random_indices(int max_index) {
    std::vector<int> indices(max_index);
    std::iota(indices.begin(), indices.end(), 0);
    // Shuffle the vector
    std::shuffle(indices.begin(), indices.end(), std::default_random_engine());
    return indices;
}

int parse_cmd_line_args(const std::vector<std::string>& args,
                        ModelParameters& modelParams,
                        OptimizationParameters& optimParams,
                        PipelineParameters& pipelineParams) {
    if (args.empty()) {
        std::cerr << "No command line arguments provided!" << std::endl;
        return -1;
    }
    args::ArgumentParser parser("3D Gaussian Splatting CUDA Implementation\n",
                                "This program provides a lightning-fast CUDA implementation of the 3D Gaussian Splatting algorithm for real-time radiance field rendering.");
    args::HelpFlag help(parser, "help", "Display this help menu", {'h', "help"});
    args::ValueFlag<float> convergence_rate(parser, "convergence_rate", "Set convergence rate", {'c', "convergence_rate"});
    args::Flag enable_cr_monitoring(parser, "enable_cr_monitoring", "Enable convergence rate monitoring", {"enable-cr-monitoring"});
    args::ValueFlag<std::string> data_path(parser, "data_path", "Path to the training data", {'d', "data-path"});
    args::ValueFlag<std::string> output_path(parser, "output_path", "Path to the training output", {'o', "output-path"});
    args::ValueFlag<uint32_t> iterations(parser, "iterations", "Number of iterations to train the model", {'i', "iter"});
    args::CompletionFlag completion(parser, {"complete"});

    try {
        parser.Prog(args.front());
        parser.ParseArgs(std::vector<std::string>(args.begin() + 1, args.end()));
    } catch (const args::Completion& e) {
        std::cout << e.what();
        return 0;
    } catch (const args::Help&) {
        std::cout << parser;
        return -1;
    } catch (const args::ParseError& e) {
        std::cerr << e.what() << std::endl;
        std::cerr << parser;
        return -1;
    }

    if (data_path) {
        modelParams.source_path = args::get(data_path);
    } else {
        std::cerr << "No data path provided!" << std::endl;
        return -1;
    }
    if (output_path) {
        modelParams.output_path = args::get(output_path);
    } else {
        std::filesystem::path executablePath = std::filesystem::canonical("/proc/self/exe");
        std::filesystem::path parentDir = executablePath.parent_path().parent_path();
        std::filesystem::path outputDir = parentDir / "output";
        try {
            if (!std::filesystem::create_directory(outputDir)) {
                std::cerr << "Directory already exists! Not overwriting it" << std::endl;
                return -1;
            }
        } catch (...) {
            std::cerr << "Failed to create output directory!" << std::endl;
            return -1;
        }
        modelParams.output_path = outputDir;
    }
    if (iterations) {
        optimParams.iterations = args::get(iterations);
    }
    optimParams.early_stopping = args::get(enable_cr_monitoring);
    if (optimParams.early_stopping && convergence_rate) {
        optimParams.convergence_threshold = args::get(convergence_rate);
    }
    return 0;
}

int main(int argc, char* argv[]) {
    std::vector<std::string> args;
    args.reserve(argc);

    for (int i = 0; i < argc; ++i) {
        args.emplace_back(argv[i]);
    }
    // TODO: read parameters from JSON file or command line
    auto modelParams = ModelParameters();
    auto optimParams = OptimizationParameters();
    auto pipelineParams = PipelineParameters();
    if (parse_cmd_line_args(args, modelParams, optimParams, pipelineParams) < 0) {
        return -1;
    };
    Write_model_parameters_to_file(modelParams);

    auto gaussians = GaussianModel(modelParams.sh_degree);
    auto scene = Scene(gaussians, modelParams);
    gaussians.Training_setup(optimParams);
    if (!torch::cuda::is_available()) {
        // At the moment, I want to make sure that my GPU is utilized.
        std::cout << "CUDA is not available! Training on CPU." << std::endl;
        exit(-1);
    }
    auto pointType = torch::TensorOptions().dtype(torch::kFloat32);
    auto background = modelParams.white_background ? torch::tensor({1.f, 1.f, 1.f}) : torch::tensor({0.f, 0.f, 0.f}, pointType).to(torch::kCUDA);

    const int camera_count = scene.Get_camera_count();
    std::vector<int> indices;
    float loss_add = 0.f;

    LossMonitor loss_monitor(200);
    float avg_converging_rate = 0.f;

    for (int iter = 1; iter < optimParams.iterations + 1; ++iter) {
        if (iter % 1000 == 0) {
            gaussians.One_up_sh_degree();
        }

        if (indices.empty()) {
            indices = get_random_indices(camera_count);
        }
        const int camera_index = indices.back();
        indices.pop_back(); // remove last element to iterate over all cameras randomly
        auto& cam = scene.Get_training_camera(camera_index);
        // Render
        auto [image, viewspace_point_tensor, visibility_filter, radii] = render(cam, gaussians, pipelineParams, background);

        // Loss Computations
        auto gt_image = cam.Get_original_image().to(torch::kCUDA);
        auto l1l = gaussian_splatting::l1_loss(image, gt_image);
        auto loss = (1.f - optimParams.lambda_dssim) * l1l + optimParams.lambda_dssim * (1.f - gaussian_splatting::ssim(image, gt_image));
        //        std::cout << "Iteration: " << iter << " Loss: " << loss.item<float>() << " gaussian splats: " << gaussians.Get_xyz().size(0) << std::endl;
        if (optimParams.early_stopping) {
            avg_converging_rate = loss_monitor.Update(loss.item<float>());
        }
        loss_add += loss.item<float>();
        loss.backward();

        {
            torch::NoGradGuard no_grad;
            auto visible_max_radii = gaussians._max_radii2D.masked_select(visibility_filter);
            auto visible_radii = radii.masked_select(visibility_filter);
            auto max_radii = torch::max(visible_max_radii, visible_radii);
            gaussians._max_radii2D.masked_scatter_(visibility_filter, max_radii);

<<<<<<< HEAD
            if (iter % 7'000 == 0) {
                gaussians.Save_ply(modelParams.model_path, iter, true);
                exit(0);
            }
            if (iter == 30'000) {
                gaussians.Save_ply(modelParams.model_path, iter, true);
=======
            if (iter == optimParams.iterations) {
                gaussians.Save_ply(modelParams.output_path, iter, true);
>>>>>>> 5b2f4cae
                return 0;
            }

            if (iter % 7'000 == 0) {
                gaussians.Save_ply(modelParams.output_path, iter, false);
            }

            if (iter % 100 == 0) {
                std::cout << "Iteration: " << iter
                          << " Loss: " << loss_add / 100.f
                          << " Average Convergence rate: " << avg_converging_rate
                          << " gaussian splats: " << gaussians.Get_xyz().size(0) << "\n";
                loss_add = 0.f;
            }
            // Densification
            if (iter < optimParams.densify_until_iter) {
                gaussians.Add_densification_stats(viewspace_point_tensor, visibility_filter);
                if (iter > optimParams.densify_from_iter && iter % optimParams.densification_interval == 0) {
                    // @TODO: Not sure about type
                    float size_threshold = iter > optimParams.opacity_reset_interval ? 20.f : -1.f;
                    gaussians.Densify_and_prune(optimParams.densify_grad_threshold, 0.005f, scene.Get_cameras_extent(), size_threshold);
                }

                if (iter % optimParams.opacity_reset_interval == 0 || (modelParams.white_background && iter == optimParams.densify_from_iter)) {
                    std::cout << "iteration " << iter << " resetting opacity" << std::endl;
                    gaussians.Reset_opacity();
                }
            }

            if (iter >= optimParams.densify_until_iter && loss_monitor.IsConverging(optimParams.convergence_threshold)) {
                std::cout << "Converged after " << iter << " iterations!" << std::endl;
                gaussians.Save_ply(modelParams.output_path, iter, true);
                return 0;
            }

            //  Optimizer step
            if (iter < optimParams.iterations) {
                gaussians._optimizer->step();
                gaussians._optimizer->zero_grad(true);
                // @TODO: Not sure about type
                gaussians.Update_learning_rate(iter);
            }
        }
    }
    return 0;
}<|MERGE_RESOLUTION|>--- conflicted
+++ resolved
@@ -176,17 +176,8 @@
             auto max_radii = torch::max(visible_max_radii, visible_radii);
             gaussians._max_radii2D.masked_scatter_(visibility_filter, max_radii);
 
-<<<<<<< HEAD
-            if (iter % 7'000 == 0) {
-                gaussians.Save_ply(modelParams.model_path, iter, true);
-                exit(0);
-            }
-            if (iter == 30'000) {
-                gaussians.Save_ply(modelParams.model_path, iter, true);
-=======
             if (iter == optimParams.iterations) {
                 gaussians.Save_ply(modelParams.output_path, iter, true);
->>>>>>> 5b2f4cae
                 return 0;
             }
 
